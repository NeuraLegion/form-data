--- conflicted
+++ resolved
@@ -132,14 +132,9 @@
   var form = new FormData();
 
   form.append('file', stdout, {
-<<<<<<< HEAD
-    filename: 'unicycle.jpg',
-    contentType: 'image/jpeg',
-=======
     filename: 'unicycle.jpg', // ... or:
     filepath: 'photos/toys/unicycle.jpg',
-    contentType: 'image/jpg',
->>>>>>> 6edf2cd4
+    contentType: 'image/jpeg',
     knownLength: 19806
   });
 
